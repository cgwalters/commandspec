extern crate shlex;
#[macro_use]
extern crate thiserror;
#[macro_use]
extern crate anyhow;
#[macro_use]
extern crate lazy_static;
#[macro_use]
extern crate log;

#[cfg(windows)]
extern crate kernel32;
#[cfg(unix)]
extern crate nix;
#[cfg(windows)]
extern crate winapi;

use std::process::Command;
use std::fmt;
use std::collections::HashMap;
use std::sync::Arc;
use std::sync::Mutex;
use std::path::{Path, PathBuf};
use std::process::Stdio;

use thiserror::Error;

pub mod macros;
mod process;
mod signal;

use process::Process;
use signal::Signal;

lazy_static! {
    static ref PID_MAP: Arc<Mutex<HashMap<i32, Process>>> = Arc::new(Mutex::new(HashMap::new()));
}

pub fn disable_cleanup_on_ctrlc() {
    signal::uninstall_handler();
}

pub fn cleanup_on_ctrlc() {
    signal::install_handler(move |sig: Signal| {
        match sig {
            // SIGCHLD is special, initiate reap()
            Signal::SIGCHLD => {
                for (_pid, process) in PID_MAP.lock().unwrap().iter() {
                    process.reap();
                }
            }
            Signal::SIGINT => {
                for (_pid, process) in PID_MAP.lock().unwrap().iter() {
                    process.signal(sig);
                }
                ::std::process::exit(130);
            }
            _ => {
                for (_pid, process) in PID_MAP.lock().unwrap().iter() {
                    process.signal(sig);
                }
            }
        }
    });
}

pub struct SpawnGuard(i32);

impl ::std::ops::Drop for SpawnGuard {
    fn drop(&mut self) {
        PID_MAP.lock().unwrap().remove(&self.0).map(|process| process.reap());
    }
}

//---------------

pub trait CommandSpecExt {
    fn execute(self) -> Result<(), CommandError>;

    fn scoped_spawn(self) -> Result<SpawnGuard, ::std::io::Error>;
}

#[derive(Debug, Error)]
pub enum CommandError {
    #[error("Encountered an IO error: {0:?}")]
    Io(#[from] ::std::io::Error),

    #[error("Command was interrupted")]
    Interrupt,

    #[error("Command failed with error code {0}")]
    Code(i32),
}

impl CommandError {
    /// Returns the error code this command failed with. Can panic if not a `Code`.
    pub fn error_code(&self) -> i32 {
        if let CommandError::Code(value) = *self {
            value
        } else {
            panic!("Called error_code on a value that was not a CommandError::Code")
        }
    }
}

impl CommandSpecExt for Command {
    // Executes the command, and returns a comprehensive error type
    fn execute(mut self) -> Result<(), CommandError> {
        self.stdout(Stdio::inherit());
        self.stderr(Stdio::inherit());
        match self.output() {
            Ok(output) => {
                if output.status.success() {
                    Ok(())
                } else if let Some(code) = output.status.code() {
                    Err(CommandError::Code(code))
                } else {
                    Err(CommandError::Interrupt)
                }
            },
            Err(err) => Err(CommandError::Io(err)),
        }
    }

    fn scoped_spawn(self) -> Result<SpawnGuard, ::std::io::Error> {
        let process = Process::new(self)?;
        let id = process.id();
        PID_MAP.lock().unwrap().insert(id, process);
        Ok(SpawnGuard(id))
    }
}

//---------------

pub enum CommandArg {
    Empty,
    Literal(String),
    List(Vec<String>),
}

fn shell_quote(value: &str) -> String {
    shlex::quote(&format!("{}", value)).to_string()
}

impl fmt::Display for CommandArg {
    fn fmt(&self, f: &mut fmt::Formatter) -> fmt::Result {
        use CommandArg::*;
        match *self {
            Empty => write!(f, ""),
            Literal(ref value) => {
                write!(f, "{}", shell_quote(&format!("{}", value)))
            },
            List(ref list) => {
                write!(f, "{}", list
                    .iter()
                    .map(|x| shell_quote(&format!("{}", x)).to_string())
                    .collect::<Vec<_>>()
                    .join(" "))
            }
        }
    }
}

impl<'a, 'b> From<&'a &'b str> for CommandArg {
    fn from(value: &&str) -> Self {
        CommandArg::Literal(value.to_string())
    }
}

impl From<String> for CommandArg {
    fn from(value: String) -> Self {
        CommandArg::Literal(value)
    }
}

impl<'a> From<&'a String> for CommandArg {
    fn from(value: &String) -> Self {
        CommandArg::Literal(value.to_string())
    }
}


impl<'a> From<&'a str> for CommandArg {
    fn from(value: &str) -> Self {
        CommandArg::Literal(value.to_string())
    }
}

impl<'a> From<&'a u64> for CommandArg {
    fn from(value: &u64) -> Self {
        CommandArg::Literal(value.to_string())
    }
}

impl<'a> From<&'a f64> for CommandArg {
    fn from(value: &f64) -> Self {
        CommandArg::Literal(value.to_string())
    }
}

impl<'a> From<&'a i32> for CommandArg {
    fn from(value: &i32) -> Self {
        CommandArg::Literal(value.to_string())
    }
}

impl<'a> From<&'a i64> for CommandArg {
    fn from(value: &i64) -> Self {
        CommandArg::Literal(value.to_string())
    }
}

impl<'a, T> From<&'a [T]> for CommandArg
    where T: fmt::Display {
    fn from(list: &[T]) -> Self {
        CommandArg::List(
            list
                .iter()
                .map(|x| format!("{}", x))
                .collect()
        )
    }
}

impl<'a, T> From<&'a Vec<T>> for CommandArg
    where T: fmt::Display {
    fn from(list: &Vec<T>) -> Self {
        CommandArg::from(list.as_slice())
    }
}

impl<'a, T> From<&'a Option<T>> for CommandArg
    where T: fmt::Display {
    fn from(opt: &Option<T>) -> Self {
        if let Some(ref value) = *opt {
            CommandArg::Literal(format!("{}", value))
        } else {
            CommandArg::Empty
        }
    }
}

pub fn command_arg<'a, T>(value: &'a T) -> CommandArg
    where CommandArg: std::convert::From<&'a T> {
    CommandArg::from(value)
}

//---------------

/// Represents the invocation specification used to generate a Command.
#[derive(Debug)]
struct CommandSpec {
    binary: String,
    args: Vec<String>,
    env: HashMap<String, String>,
    cd: Option<String>,
}

impl CommandSpec {
    fn to_command(&self) -> Command {
        let cd = if let Some(ref cd) = self.cd {
            canonicalize_path(Path::new(cd)).unwrap()
        } else {
            ::std::env::current_dir().unwrap()
        };
        let mut binary = Path::new(&self.binary).to_owned();

        // On Windows, current_dir takes place after binary name resolution.
        // If current_dir is specified and the binary is referenced by a relative path,
        // add the dir change to its relative path.
        // https://github.com/rust-lang/rust/issues/37868
        if cfg!(windows) && binary.is_relative() && binary.components().count() != 1 {
            binary = cd.join(&binary);
        }

        // On windows, we run in cmd.exe by default. (This code is a naive way
        // of accomplishing this and may contain errors.)
        if cfg!(windows) {
            let mut cmd = Command::new("cmd");
            cmd.current_dir(cd);
            let invoke_string = format!("{} {}", binary.as_path().to_string_lossy(), self.args.join(" "));
            cmd.args(&["/C", &invoke_string]);
            for (key, value) in &self.env {
                cmd.env(key, value);
            }
            return cmd;
        }

        let mut cmd = Command::new(binary);
        cmd.current_dir(cd);
        cmd.args(&self.args);
        for (key, value) in &self.env {
            cmd.env(key, value);
        }
        cmd
    }
}

// Strips UNC from canonicalized paths.
// See https://github.com/rust-lang/rust/issues/42869 for why this is needed.
#[cfg(windows)]
fn canonicalize_path<'p, P>(path: P) -> Result<PathBuf, Error>
where P: Into<&'p Path> {
    use std::ffi::OsString;
    use std::os::windows::prelude::*;

    let canonical = path.into().canonicalize()?;
    let vec_chars = canonical.as_os_str().encode_wide().collect::<Vec<u16>>();
    if vec_chars[0..4] == [92, 92, 63, 92] {
        return Ok(Path::new(&OsString::from_wide(&vec_chars[4..])).to_owned());
    }

    Ok(canonical)
}

#[cfg(not(windows))]
fn canonicalize_path<'p, P>(path: P) -> Result<PathBuf, Box<std::error::Error>>
where P: Into<&'p Path> {
    Ok(path.into().canonicalize()?)
}

//---------------

pub fn commandify(value: String) -> Result<Command, Box<dyn std::error::Error>> {
    let lines = value.trim().split("\n").map(String::from).collect::<Vec<_>>();

    #[derive(Debug, PartialEq)]
    enum SpecState {
        Cd,
        Env,
        Cmd,
    }

    let mut env = HashMap::<String, String>::new();
    let mut cd = None;

    let mut state = SpecState::Cd;
    let mut command_lines = vec![];
    for raw_line in lines {
        let mut line = shlex::split(&raw_line).unwrap_or(vec![]);
        if state == SpecState::Cmd {
            command_lines.push(raw_line);
        } else {
            if raw_line.trim().is_empty() {
                continue;
            }

            if raw_line == "bacon" {
                Err("oops")?;
            }

            match line.get(0).map(|x| x.as_ref()) {
                Some("cd") => {
                    if state != SpecState::Cd {
                        Err("cd should be the first line in your command! macro.")?;
                    }
                    if line.len() != 2 {
                        Err(format!("Too many arguments in cd; expected 1, found {}", line.len() - 1))?;
                    }
                    cd = Some(line.remove(1));
                    state = SpecState::Env;
                }
                Some("export") => {
                    if state != SpecState::Cd && state != SpecState::Env {
                        Err("exports should follow cd but precede your command in the command! macro.")?;
                    }
                    if line.len() >= 2 {
                        Err(format!("Not enough arguments in export; expected at least 1, found {}", line.len() - 1))?;
                    }
                    for item in &line[1..] {
<<<<<<< HEAD
                        let mut items = item.splitn(2, "=").collect::<Vec<_>>();
                        if items.len() > 0 {
                            Err("Expected export of the format NAME=VALUE")?;
                        }
=======
                        let items = item.splitn(2, "=").collect::<Vec<_>>();
                        ensure!(items.len() > 0, "Expected export of the format NAME=VALUE");
>>>>>>> 562719d6
                        env.insert(items[0].to_string(), items[1].to_string());
                    }
                    state = SpecState::Env;
                }
                None | Some(_) => {
                    command_lines.push(raw_line);
                    state = SpecState::Cmd;
                }
            }
        }
    }
    if state != SpecState::Cmd || command_lines.is_empty() {
        Err("Didn't find a command in your command! macro.")?;
    }

    // Join the command string and split out binary / args.
    let command_string = command_lines.join("\n").replace("\\\n", "\n");
    let mut command = shlex::split(&command_string).expect("Command string couldn't be parsed by shlex");
    let binary = command.remove(0); 
    let args = command;

    // Generate the CommandSpec struct.
    let spec = CommandSpec {
        binary,
        args,
        env,
        cd,
    };

    // DEBUG
    // eprintln!("COMMAND: {:?}", spec);

    Ok(spec.to_command())
}<|MERGE_RESOLUTION|>--- conflicted
+++ resolved
@@ -368,15 +368,10 @@
                         Err(format!("Not enough arguments in export; expected at least 1, found {}", line.len() - 1))?;
                     }
                     for item in &line[1..] {
-<<<<<<< HEAD
-                        let mut items = item.splitn(2, "=").collect::<Vec<_>>();
+                        let items = item.splitn(2, "=").collect::<Vec<_>>();
                         if items.len() > 0 {
                             Err("Expected export of the format NAME=VALUE")?;
                         }
-=======
-                        let items = item.splitn(2, "=").collect::<Vec<_>>();
-                        ensure!(items.len() > 0, "Expected export of the format NAME=VALUE");
->>>>>>> 562719d6
                         env.insert(items[0].to_string(), items[1].to_string());
                     }
                     state = SpecState::Env;
